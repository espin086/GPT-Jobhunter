default:
  email: "jj.espinoza.la@gmail.com"
  region: "us-west-1"

prod:
  bucket: "prod-linkedin-bot"
  step_function: "arn:aws:states:us-west-1:128472059203:stateMachine:linkedin-bot"

dev:
  bucket: "dev-linkedin-bot"
  step_function: "arn:aws:states:us-west-1:128472059203:stateMachine:dev-linkedin-bot"


min_salary: 0
min_similarity: 0

positions:
  - "Director Machine Learning"
  - "Vice President Machine Learning"
  - "Manager Machine Learning"
  - "Principal Machine Learning"
  - "Director Data Science"
  - "Vice President Data Science"
  - "Manager Data Science"
  - "Principal Data Science"
  - "Director Artificial Intelligence"
  - "Vice President Artificial Intelligence"
  - "Manager Artificial Intelligence"
  - "Principal Artificial Intelligence"
  - "Director Data Analytics"
  - "Vice President of Data Analytics"
<<<<<<< HEAD
=======
  - "Manager of Data Analytics"
  - "Principal of Data Analytics"
  
 


>>>>>>> cd74397c

locations:
  - "remote"
  - "Los Angeles"<|MERGE_RESOLUTION|>--- conflicted
+++ resolved
@@ -29,15 +29,8 @@
   - "Principal Artificial Intelligence"
   - "Director Data Analytics"
   - "Vice President of Data Analytics"
-<<<<<<< HEAD
-=======
   - "Manager of Data Analytics"
   - "Principal of Data Analytics"
-  
- 
-
-
->>>>>>> cd74397c
 
 locations:
   - "remote"
